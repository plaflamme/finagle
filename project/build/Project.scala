import sbt._
import com.twitter.sbt._

class Project(info: ProjectInfo)
  extends StandardProject(info)
  with LibDirClasspath
<<<<<<< HEAD
  with SubversionPublisher
  with InlineDependencies
{
  override def subversionRepository = Some("http://svn.local.twitter.com/maven")
=======
  with InlineDependencies
  with SubversionPublisher
{
>>>>>>> 75976b21
  override def compileOrder = CompileOrder.ScalaThenJava
  override def managedStyle = ManagedStyle.Maven
  override def disableCrossPaths = true
  override def subversionRepository =
    Some("http://svn.local.twitter.com/maven-public")

  val nettyRepo =
    ("repository.jboss.org"
     at "http://repository.jboss.org/nexus/content/groups/public/")
  val twitterRepo  = "twitter.com" at "http://maven.twttr.com/"
  val codehausRepo = "codehaus.org" at "http://repository.codehaus.org/"

  val netty        = "org.jboss.netty"      %  "netty"            % "3.2.3.Final"
  val thrift       = "thrift"               %  "libthrift"        % "0.5.0"
  val slf4jNop     = "org.slf4j"            %  "slf4j-nop"        % "1.5.2"
  val jackson      = "org.codehaus.jackson" %  "jackson-core-asl" % "1.6.1" withSources()

  // com.twitter deps:
  inline("com.twitter" % "ostrich" % "2.3.0")
  inline("com.twitter" % "util"    % "1.2.5")

  // ** test-only
  val mockito  = "org.mockito"             %  "mockito-all" % "1.8.5" % "test" withSources()
  val specs    = "org.scala-tools.testing" %  "specs_2.8.0" % "1.6.5" % "test" withSources()
  // val killdeer = "com.twitter"             %  "killdeer"    % "0.5.1" % "test"
}

trait LibDirClasspath extends StandardProject {
  def jarFileFilter: FileFilter = "*.jar"
  def libClasspath = descendents("lib", jarFileFilter)

  override def compileClasspath = super.compileClasspath +++ libClasspath
  override def testClasspath = super.testClasspath +++ libClasspath
  override def runClasspath = super.runClasspath +++ libClasspath
}<|MERGE_RESOLUTION|>--- conflicted
+++ resolved
@@ -4,16 +4,9 @@
 class Project(info: ProjectInfo)
   extends StandardProject(info)
   with LibDirClasspath
-<<<<<<< HEAD
-  with SubversionPublisher
-  with InlineDependencies
-{
-  override def subversionRepository = Some("http://svn.local.twitter.com/maven")
-=======
   with InlineDependencies
   with SubversionPublisher
 {
->>>>>>> 75976b21
   override def compileOrder = CompileOrder.ScalaThenJava
   override def managedStyle = ManagedStyle.Maven
   override def disableCrossPaths = true
